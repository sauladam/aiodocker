--- conflicted
+++ resolved
@@ -1,6 +1,5 @@
 import asyncio
 import base64
-from _ssl import PROTOCOL_TLS
 from collections import ChainMap
 import datetime as dt
 import hashlib
@@ -10,6 +9,7 @@
 import os
 from pathlib import Path
 import re
+import ssl
 import tarfile
 import warnings
 
@@ -30,6 +30,7 @@
 ]
 
 _rx_version = re.compile(r'^v\d+\.\d+$')
+_rx_tcp_schemes = re.compile(r'^(tcp|http)://')
 
 
 class Docker:
@@ -54,28 +55,17 @@
         self.api_version = api_version
 
         if connector is None:
-            if docker_host.startswith('tcp://') or docker_host.startswith('http://'):
+            if _rx_tcp_schemes.search(docker_host):
+                if os.environ.get('DOCKER_TLS_VERIFY', '0') == '1':
+                    ssl_context = self._docker_machine_ssl_context()
+                    docker_host = _rx_tcp_schemes.sub('https://', docker_host)
+                else:
+                    ssl_context = None
                 connector = aiohttp.TCPConnector(ssl_context=ssl_context)
-<<<<<<< HEAD
-            elif url.startswith('unix://'):
-                connector = aiohttp.connector.UnixConnector(url[8:])
-                self.url = "http://docker" #aiohttp treats this as a proxy
-            elif url.startswith('/'):
-                connector = aiohttp.connector.UnixConnector(url)
-                self.url = "http://docker" #aiohttp treats this as a proxy
-            elif url.startswith('tcp://') and os.environ.get('DOCKER_TLS_VERIFY', None) == '1':
-                connector = aiohttp.TCPConnector(ssl_context=self._docker_machine_ssl_context())
-                self.url = url.replace('tcp://', 'https://')
-
-            elif url.startswith('tcp://') and os.environ.get('DOCKER_TLS_VERIFY', None) == '0':
-                connector = aiohttp.TCPConnector()
-                self.url = url.replace('tcp://', 'http://')
-
-=======
+                self.docker_host = docker_host
             elif docker_host.startswith('unix://'):
                 connector = aiohttp.connector.UnixConnector(docker_host[7:])
                 self.docker_host = "unix://localhost"  # dummy hostname for URL composition
->>>>>>> 91dd9f5d
             else:
                 raise ValueError('Missing protocol scheme in docker_host.')
         self.connector = connector
@@ -193,19 +183,17 @@
 
     @staticmethod
     def _docker_machine_ssl_context():
-        """Create a SSLContext object using DOCKER_* env vars.
-
-        """
-        context = ssl.SSLContext(PROTOCOL_TLS)
+        '''
+        Create a SSLContext object using DOCKER_* env vars.
+        '''
+        context = ssl.SSLContext(ssl.PROTOCOL_TLS)
         context.set_ciphers(ssl._RESTRICTED_SERVER_CIPHERS)
         certs_path = os.environ.get('DOCKER_CERT_PATH', None)
         if certs_path is None:
             raise ValueError('Cannot create ssl context, DOCKER_CERT_PATH is not set!')
-
-        def file_path(file):
-            return os.path.join(certs_path, file)
-        context.load_verify_locations(cafile=file_path('ca.pem'))
-        context.load_cert_chain(certfile=file_path('cert.pem'), keyfile=file_path('key.pem'))
+        certs_path = Path(certs_path)
+        context.load_verify_locations(cafile=certs_path / 'ca.pem')
+        context.load_cert_chain(certfile=certs_path / 'cert.pem', keyfile=certs_path / 'key.pem')
         return context
 
 
